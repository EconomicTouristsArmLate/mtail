--- conflicted
+++ resolved
@@ -131,18 +131,12 @@
 // writes to be seen, then truncates the file and writes some more.
 // At the end all lines written must be reported by the tailer.
 func TestHandleLogTruncate(t *testing.T) {
-<<<<<<< HEAD
-	//t.Skip("flaky")
-	ta, lines, w, fs, dir := makeTestTailReal(t, "trunc")
-	defer os.RemoveAll(dir) // clean up
-=======
 	ta, lines, w, fs, dir := makeTestTailReal(t, "/tmp")
 	defer func() {
 		if err := os.RemoveAll(dir); err != nil {
 			t.Fatal(err)
 		}
 	}()
->>>>>>> 96303df6
 
 	logfile := filepath.Join(dir, "log")
 	f, err := fs.Create(logfile)
