--- conflicted
+++ resolved
@@ -111,17 +111,13 @@
 	if err != nil {
 		t.Fatal(err)
 	}
-<<<<<<< HEAD
 	f.Seek(0, 0) // afero in-memory files share the same offset
-	wg.Add(4)
-=======
-	f.Seek(0, 0) // In memory files share the same offset
->>>>>>> efaa4087
-	w.InjectUpdate(logfile)
-
-	// ugh
+	w.InjectUpdate(logfile)
+
 	wg.Wait()
-	w.Close()
+	if err := w.Close(); err != nil {
+		t.Log(err)
+	}
 	<-done
 
 	expected := []*LogLine{
@@ -139,18 +135,9 @@
 // writes to be seen, then truncates the file and writes some more.
 // At the end all lines written must be reported by the tailer.
 func TestHandleLogTruncate(t *testing.T) {
-<<<<<<< HEAD
 	ta, lines, w, fs := makeTestTail(t)
 
 	dir := "/"
-=======
-	ta, lines, w, fs, dir := makeTestTailReal(t, "/tmp")
-	defer func() {
-		if err := os.RemoveAll(dir); err != nil {
-			t.Fatal(err)
-		}
-	}()
->>>>>>> efaa4087
 
 	logfile := filepath.Join(dir, "log")
 	f, err := fs.Create(logfile)
@@ -173,25 +160,16 @@
 		t.Fatal(err)
 	}
 
-<<<<<<< HEAD
 	if _, err = f.WriteString("a\nb\nc\n"); err != nil {
 		t.Fatal(err)
 	}
 	wg.Add(3)
 	w.InjectUpdate(logfile)
-=======
-	wg.Add(3)
-	_, err = f.WriteString("a\nb\nc\n")
-	if err != nil {
-		t.Fatal(err)
-	}
->>>>>>> efaa4087
 	wg.Wait()
 
 	if err = f.Truncate(0); err != nil {
 		t.Fatal(err)
 	}
-<<<<<<< HEAD
 	w.InjectUpdate(logfile)
 
 	if _, err = f.WriteString("d\ne\n"); err != nil {
@@ -199,26 +177,6 @@
 	}
 	wg.Add(2)
 	w.InjectUpdate(logfile)
-=======
-	// Truncate does not move the I/O offset, so move it explicitly.
-	if _, terr := f.Seek(0, io.SeekStart); terr != nil {
-		t.Fatal(terr)
-	}
-
-	// This is potentially racy.  Unlike in the case where we've got new
-	// lines that we can verify were seen with the WaitGroup, here nothing
-	// ensures that this update-due-to-truncate is seen by the Tailer before
-	// we write new data to the file.  In order to avoid the race we'll make
-	// sure that the total data size written post-truncate is less than
-	// pre-truncate, so that the post-truncate offset is always smaller
-	// than the offset seen after wg.Add(3); wg.Wait() above.
-
-	wg.Add(2)
-	_, err = f.WriteString("d\ne\n")
-	if err != nil {
-		t.Fatal(err)
-	}
->>>>>>> efaa4087
 
 	wg.Wait()
 	if err := w.Close(); err != nil {
@@ -434,8 +392,6 @@
 		t.Log(err)
 	}
 	<-done
-<<<<<<< HEAD
-=======
 }
 
 func TestTailerInitErrors(t *testing.T) {
@@ -459,5 +415,4 @@
 	if err != nil {
 		t.Errorf("unexpected error %s", err)
 	}
->>>>>>> efaa4087
 }