// Copyright 2011 Google Inc. All Rights Reserved.
// This file is available under the Apache license.

// Package tailer provides a class that is responsible for tailing log files
// and extracting new log lines to be passed into the virtual machines.
package tailer

// For regular files, mtail gets notified on modifications (i.e. appends) to
// log files that are being watched, in order to read the new lines. Log files
// can also be rotated, so mtail is also notified of creates in the log file
// directory.

import (
<<<<<<< HEAD
=======
	"bytes"
	"errors"
>>>>>>> 558887bd
	"expvar"
	"html/template"
	"io"
	"os"
	"path"
	"path/filepath"
	"sync"
	"syscall"
	"time"
	"unicode/utf8"

	"github.com/golang/glog"
	"github.com/pkg/errors"

	"github.com/google/mtail/watcher"

	"github.com/spf13/afero"
)

var (
	LogCount     = expvar.NewInt("log_count")
	LogErrors    = expvar.NewMap("log_errors_total")
	LogRotations = expvar.NewMap("log_rotations_total")
)

// Tailer receives notification of changes from a Watcher and extracts new log
// lines from files. It also handles new log file creation events and log
// rotations.
type Tailer struct {
	w watcher.Watcher

	lines chan<- *LogLine // Logfile lines being emitted.

	watched        map[string]struct{}      // Names of logs being watched.
	watchedMu      sync.RWMutex             // protects `watched'
	files          map[string]afero.File    // File handles for each pathname.
	filesMu        sync.Mutex               // protects `files'
	partials       map[string]*bytes.Buffer // Accumulator for the currently read line for each pathname.
	partialsMu     sync.Mutex               // protects 'partials'
	globPatterns   map[string]struct{}      // glob patterns to match newly created files in dir paths against
	globPatternsMu sync.RWMutex             // protects `globPatterns'

	fs afero.Fs // mockable filesystem interface
}

// Options configures a Tailer
type Options struct {
	Lines chan<- *LogLine
	W     watcher.Watcher // Not required, will use watcher.LogWatcher if it is zero.
	FS    afero.Fs        // Not required, will use afero.OsFs if it is zero.
}

// New returns a new Tailer, configured with the supplied Options
func New(o Options) (*Tailer, error) {
	if o.Lines == nil {
		return nil, errors.New("tailer needs lines")
	}
	fs := o.FS
	if fs == nil {
		fs = &afero.OsFs{}
	}
	w := o.W
	if w == nil {
		var err error
		w, err = watcher.NewLogWatcher()
		if err != nil {
			return nil, errors.Errorf("Couldn't create a watcher for tailer: %s", err)
		}
	}
	t := &Tailer{
		w:            w,
		watched:      make(map[string]struct{}),
		lines:        o.Lines,
		files:        make(map[string]afero.File),
		partials:     make(map[string]*bytes.Buffer),
		globPatterns: make(map[string]struct{}),
		fs:           fs,
	}
	go t.run()
	return t, nil
}

// addWatched adds a path to the list of watched items.
func (t *Tailer) addWatched(path string) {
	t.watchedMu.Lock()
	defer t.watchedMu.Unlock()
	t.watched[path] = struct{}{}
}

// isWatching indicates if the path is being watched. It includes both
// filenames and directories.
func (t *Tailer) isWatching(path string) bool {
	t.watchedMu.RLock()
	defer t.watchedMu.RUnlock()
	_, ok := t.watched[path]
	return ok
}

// Tail registers a pattern to be tailed.  If pattern is a plain
// file then it is watched for updates and opened.  If pattern is a glob, then
// all paths that match the glob are opened and watched, and the directories
// containing those matches, if any, are watched.
func (t *Tailer) Tail(pattern string) error {
	matches, err := filepath.Glob(pattern)
	if err != nil {
		return err
	}
	t.globPatternsMu.Lock()
	t.globPatterns[pattern] = struct{}{}
	t.globPatternsMu.Unlock()
	glog.V(1).Infof("glob matches: %v", matches)
	for _, pathname := range matches {
		err := t.TailPath(pathname)
		if err != nil {
			return errors.Wrapf(err, "attempting to tail %q", pathname)
		}
	}
	t.watchDirname(pattern)
	return nil
}

// TailPath registers a filesystem pathname to be tailed.
func (t *Tailer) TailPath(pathname string) error {
	fullpath, err := filepath.Abs(pathname)
	if err != nil {
		return errors.Wrapf(err, "find absolute path for %q", pathname)
	}
	if !t.isWatching(fullpath) {
		t.addWatched(fullpath)
		LogCount.Add(1)
		t.openLogPath(fullpath, false)
	}
	return nil
}

// TailFile registers a file handle to be tailed.  There is no filesystem to
// watch, so no watches are registered, and no file paths are opened.
func (t *Tailer) TailFile(f afero.File) error {
	LogCount.Add(1)
	return t.startNewFile(f, false)
}

// handleLogUpdate reads all available bytes from an already opened file
// identified by pathname, and sends them to be processed on the lines channel.
func (t *Tailer) handleLogUpdate(pathname string) {
	t.filesMu.Lock()
	fd, ok := t.files[pathname]
	t.filesMu.Unlock()
	if !ok {
		glog.Warningf("No file descriptor found for %q, but is being watched", pathname)
		return
	}
	var err error
	t.partialsMu.Lock()
	err = t.read(fd, t.partials[pathname])
	t.partialsMu.Unlock()
	if err != nil && err != io.EOF {
		glog.Info(err)
	}
}

// read reads blocks of 4096 bytes from the File, sending lines to the
// channel as it encounters newlines.  If EOF is encountered, the partial line
// is returned to be concatenated with on the next call.
func (t *Tailer) read(f afero.File, partial *bytes.Buffer) error {
	b := make([]byte, 0, 4096)
	for {
		n, err := f.Read(b[:cap(b)])
		b = b[:n]
		if err != nil {
			return err
		}

		for i, width := 0, 0; i < len(b) && i < n; i += width {
			var rune rune
			rune, width = utf8.DecodeRune(b[i:])
			switch {
			case rune != '\n':
				partial.WriteRune(rune)
			default:
				// send off line for processing, blocks if not ready
				t.lines <- NewLogLine(f.Name(), partial.String())
				// reset accumulator
				partial.Reset()
			}
		}
	}
}

// inode returns the inode number of a file, or 0 if the file has no underlying Sys implementation.
func inode(f os.FileInfo) uint64 {
	s := f.Sys()
	if s == nil {
		return 0
	}
	switch s := s.(type) {
	case *syscall.Stat_t:
		return uint64(s.Ino)
	default:
		return 0
	}
}

// handleLogCreate handles both new and rotated log files.
func (t *Tailer) handleLogCreate(pathname string) {
	t.filesMu.Lock()
	fd, ok := t.files[pathname]
	t.filesMu.Unlock()
	if ok {
		s1, err := fd.Stat()
		if err != nil {
			glog.Infof("Stat failed on %q: %s", t.files[pathname].Name(), err)
			return
		}
		s2, err := t.fs.Stat(pathname)
		if err != nil {
			glog.Infof("Stat failed on %q: %s", pathname, err)
			return
		}
		if inode(s1) != inode(s2) {
			glog.V(1).Infof("New inode detected for %s, treating as rotation.", pathname)
			LogRotations.Add(pathname, 1)
			// flush the old log, pathname is still an index into t.files with the old inode.
			t.handleLogUpdate(pathname)
			fd.Close()
			go func() {
				// Run in goroutine as Remove may block waiting on event processing.
				err := t.w.Remove(pathname)
				if err != nil {
					glog.Infof("Failed removing watches on %s: %s", pathname, err)
				}
				// openLogPath readds the file to the watcher, so must be strictly after the Remove succeeds.
				t.openLogPath(pathname, true)
			}()
		} else {
			glog.V(1).Infof("Path %s already being watched, and inode not changed.",
				pathname)
		}
	} else {
		// Freshly opened log file, never seen before.
		t.openLogPath(pathname, true)
	}
}

func (t *Tailer) watchDirname(pathname string) {
	d := path.Dir(pathname)
	if !t.isWatching(d) {
		err := t.w.Add(d)
		if err != nil {
			glog.Infof("Failed to create new watch on directory %q: %s", pathname, err)
			return
		}
		t.addWatched(d)
	}
}

// openLogPath opens a log file named by pathname.
func (t *Tailer) openLogPath(pathname string, seenBefore bool) {
	t.watchDirname(pathname)

	retries := 3
	retryDelay := 1 * time.Millisecond
	var f afero.File
	var err error
	for retries > 0 {
		f, err = t.fs.Open(pathname)
		if err == nil {
			break
		}
		// Doesn't exist yet. We're watching the directory, so we'll pick it up
		// again on create; return successfully.
		if os.IsNotExist(err) {
			glog.V(1).Infof("Pathname %q doesn't exist (yet?)", pathname)
			return
		}
		glog.Infof("Failed to open %q for reading: %s", pathname, err)
		LogErrors.Add(pathname, 1)
		// seenBefore indicates also that we're rotating a file that previously worked, so retry.
		if seenBefore {
			retries = retries - 1
			time.Sleep(retryDelay)
			retryDelay = retryDelay + retryDelay
		} else {
			return
		}
	}
	err = t.startNewFile(f, seenBefore)
	if err != nil {
		glog.Error(err)
	}
}

// startNewFile optionally seeks to the start or end of the file, then starts
// the consumption of log lines. Rotated logs should read from the start, but
// logs opened for the first time read from the end.
func (t *Tailer) startNewFile(f afero.File, seekStart bool) error {
	fi, err := f.Stat()
	if err != nil {
		// Stat failed, log error and return.
		LogErrors.Add(f.Name(), 1)
		return errors.Wrapf(err, "Failed to stat %q: %s", f.Name())
	}
	switch m := fi.Mode(); {
	case m&os.ModeType == 0:
		if seekStart {
			f.Seek(0, os.SEEK_SET)
		} else {
			f.Seek(0, os.SEEK_END)
		}
		err = t.w.Add(f.Name())
		if err != nil {
			return errors.Wrapf(err, "Adding a change watch failed on %q: %s", f.Name())
		}
		// In case the new log has been written to already, attempt to read the
		// first lines.
		t.partialsMu.Lock()
		t.partials[f.Name()] = bytes.NewBufferString("")
		err = t.read(f, t.partials[f.Name()])
		t.partialsMu.Unlock()
		if err != nil {
			if err == io.EOF {
				// Don't worry about EOF on first read, that's expected.
				break
			}
			return err
		}
	case m&os.ModeType == os.ModeNamedPipe:
		go t.readForever(f)
	default:
		return errors.Errorf("Can't open files with mode %v: %s", m&os.ModeType, f.Name())
	}
	t.filesMu.Lock()
	t.files[f.Name()] = f
	t.filesMu.Unlock()
	glog.Infof("Tailing %s", f.Name())

	return nil
}

// start is the main event loop for the Tailer.
// It receives notification of log file changes from the watcher channel, and
// handles them.
func (t *Tailer) run() {
	for e := range t.w.Events() {
		switch e := e.(type) {
		case watcher.UpdateEvent:
			if t.isWatching(e.Pathname) {
				t.handleLogUpdate(e.Pathname)
			}
		case watcher.CreateEvent:
			if t.isWatching(e.Pathname) {
				t.handleLogCreate(e.Pathname)
			} else {
				t.globPatternsMu.RLock()
				for pattern := range t.globPatterns {
					matched, err := filepath.Match(pattern, e.Pathname)
					if err != nil {
						glog.Warningf("Unexpected bad pattern %q not detected earlier", pattern)
						continue
					}
					if matched {
						glog.V(1).Infof("New file %q matched existing glob %q", e.Pathname, pattern)
						err := t.TailPath(e.Pathname)
						if err != nil {
							glog.Infof("Failed to tail new file %q: %s", e.Pathname, err)
						}
					}
				}
				t.globPatternsMu.RUnlock()
			}
		case watcher.DeleteEvent:
		default:
			glog.Infof("Unexpected event %#v", e)
		}
	}
	glog.Infof("Shutting down tailer.")
	close(t.lines)
}

// readForever handles non-logfile inputs by reading from the File until it is closed.
func (t *Tailer) readForever(f afero.File) {
	var err error
	partial := bytes.NewBufferString("")
	for {
		err = t.read(f, partial)
		// We want to exit at EOF, because the FD has been closed.
		if err != nil {
			glog.Infof("error on partial read of %s (fd %v): %s", f.Name(), f, err)
			return
		}
		// TODO(jaq): nonblocking read, handle eagain, and do a little sleep if so, so the read can be interrupted
	}
}

// Close signals termination to the watcher.
func (t *Tailer) Close() error {
	return t.w.Close()
}

const tailerTemplate = `
<h2 id="tailer">Log Tailer</h2>
{{range $name, $val := $.Watched}}
<p><b>{{$name}}</b></p>
{{end}}
`

func (t *Tailer) WriteStatusHTML(w io.Writer) error {
	tpl, err := template.New("tailer").Parse(tailerTemplate)
	if err != nil {
		return err
	}
	t.watchedMu.RLock()
	defer t.watchedMu.RUnlock()
	data := struct {
		Watched map[string]struct{}
	}{
		t.watched,
	}
	if err := tpl.Execute(w, data); err != nil {
		return err
	}
	return nil
}<|MERGE_RESOLUTION|>--- conflicted
+++ resolved
@@ -11,11 +11,7 @@
 // directory.
 
 import (
-<<<<<<< HEAD
-=======
 	"bytes"
-	"errors"
->>>>>>> 558887bd
 	"expvar"
 	"html/template"
 	"io"
