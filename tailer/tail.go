// Copyright 2011 Google Inc. All Rights Reserved.
// This file is available under the Apache license.

// Package tailer provides a class that is responsible for tailing log files
// and extracting new log lines to be passed into the virtual machines.
package tailer

// For regular files, mtail gets notified on modifications (i.e. appends) to
// log files that are being watched, in order to read the new lines. Log files
// can also be rotated, so mtail is also notified of creates in the log file
// directory.

import (
	"bytes"
	"expvar"
	"fmt"
	"html/template"
	"io"
	"os"
	"path"
	"path/filepath"
	"sync"
	"time"
	"unicode/utf8"

	"github.com/golang/glog"
	"github.com/pkg/errors"

	"github.com/google/mtail/watcher"

	"github.com/spf13/afero"
)

var (
	LogCount     = expvar.NewInt("log_count")
	LogErrors    = expvar.NewMap("log_errors_total")
	LogRotations = expvar.NewMap("log_rotations_total")
)

// Tailer receives notification of changes from a Watcher and extracts new log
// lines from files. It also handles new log file creation events and log
// rotations.
type Tailer struct {
	w watcher.Watcher

	lines chan<- *LogLine // Logfile lines being emitted.

	watched        map[string]struct{}      // Names of logs being watched.
	watchedMu      sync.RWMutex             // protects `watched'
	files          map[string]afero.File    // File handles for each pathname.
	filesMu        sync.Mutex               // protects `files'
	partials       map[string]*bytes.Buffer // Accumulator for the currently read line for each pathname.
	partialsMu     sync.Mutex               // protects 'partials'
	globPatterns   map[string]struct{}      // glob patterns to match newly created files in dir paths against
	globPatternsMu sync.RWMutex             // protects `globPatterns'

	stopForever chan struct{} // Signals termination to the readForever goroutine
	runDone     chan struct{} // Signals termination of the run goroutine.

	fs afero.Fs // mockable filesystem interface

	oneShot bool
}

// Options configures a Tailer
type Options struct {
	Lines   chan<- *LogLine // output channel of lines read
	OneShot bool            // if true, reads from start and exits after each file hits eof
	W       watcher.Watcher
	FS      afero.Fs
}

// New returns a new Tailer, configured with the supplied Options
func New(o Options) (*Tailer, error) {
	if o.Lines == nil {
		return nil, errors.New("can't create tailer without lines channel")
	}
	if o.FS == nil {
		return nil, errors.New("can't create tailer without FS")
	}
	if o.W == nil {
		return nil, errors.New("can't create tailer without W")
	}
	t := &Tailer{
		w:            o.W,
		watched:      make(map[string]struct{}),
		lines:        o.Lines,
		files:        make(map[string]afero.File),
		partials:     make(map[string]*bytes.Buffer),
		globPatterns: make(map[string]struct{}),
		fs:           o.FS,
		oneShot:      o.OneShot,
		stopForever:  make(chan struct{}),
		runDone:      make(chan struct{}),
	}
	eventsChan := t.w.Events()
	go t.run(eventsChan)
	return t, nil
}

// addWatched adds a path to the list of watched items.
func (t *Tailer) addWatched(path string) {
	t.watchedMu.Lock()
	defer t.watchedMu.Unlock()
	t.watched[path] = struct{}{}
}

// isWatching indicates if the path is being watched. It includes both
// filenames and directories.
func (t *Tailer) isWatching(path string) bool {
	t.watchedMu.RLock()
	defer t.watchedMu.RUnlock()
	_, ok := t.watched[path]
	return ok
}

// Tail registers a pattern to be tailed.  If pattern is a plain
// file then it is watched for updates and opened.  If pattern is a glob, then
// all paths that match the glob are opened and watched, and the directories
// containing those matches, if any, are watched.
func (t *Tailer) Tail(pattern string) error {
	matches, err := afero.Glob(t.fs, pattern)
	if err != nil {
		return err
	}
	t.globPatternsMu.Lock()
	t.globPatterns[pattern] = struct{}{}
	t.globPatternsMu.Unlock()
	glog.V(1).Infof("glob matches: %v", matches)
	// TODO(jaq): Error if there are no matches, or do we just assume that it's OK?
	// mtail_test.go assumes that it's ok.  Figure out why.
	// if len(matches) == 0 {
	// 	return errors.Errorf("No matches for pattern %q", pattern)
	// }
	for _, pathname := range matches {
		err := t.TailPath(pathname)
		if err != nil {
			return errors.Wrapf(err, "attempting to tail %q", pathname)
		}
	}
	t.watchDirname(pattern)
	return nil
}

// TailPath registers a filesystem pathname to be tailed.
func (t *Tailer) TailPath(pathname string) error {
	fullpath, err := filepath.Abs(pathname)
	if err != nil {
		return errors.Wrapf(err, "find absolute path for %q", pathname)
	}
	if t.isWatching(fullpath) {
		return nil
	}
	t.addWatched(fullpath)
	LogCount.Add(1)
	// TODO(jaq): ex_test/filename.mtail requires we use the original pathname here, not fullpath
	return t.openLogPath(pathname, false)
}

// TailFile registers a file handle to be tailed.  There is no filesystem to
// watch, so no watches are registered, and no file paths are opened.
func (t *Tailer) TailFile(f afero.File) error {
	LogCount.Add(1)
	return t.startNewFile(f, false)
}

// handleLogUpdate reads all available bytes from an already opened file
// identified by pathname, and sends them to be processed on the lines channel.
func (t *Tailer) handleLogUpdate(pathname string) {
	glog.V(2).Infof("handleLogUpdate %s", pathname)
	t.filesMu.Lock()
	fd, ok := t.files[pathname]
	t.filesMu.Unlock()
	if !ok {
		glog.Warningf("No file descriptor found for %q, but is being watched; opening", pathname)
		// Try to open it, and because we have a watch set seenBefore.
		t.openLogPath(pathname, true)
		return
	}
	var err error
	t.partialsMu.Lock()
	err = t.read(fd, t.partials[pathname])
	t.partialsMu.Unlock()
	if err != nil && err != io.EOF {
		glog.Info(err)
	}
}

// handleTruncate checks to see if the current offset into the file
// is past the end of the file based on its size, and if so seeks to
// the start again.  Returns nil iff that happened.
func (t *Tailer) handleTruncate(f afero.File) error {
	currentOffset, err := f.Seek(0, io.SeekCurrent)
	glog.V(2).Infof("current seek position at %d", currentOffset)
	if err != nil {
		return err
	}

	fi, err := f.Stat()
	if err != nil {
		return err
	}

	glog.V(2).Infof("File size is %d", fi.Size())
	if currentOffset == 0 || fi.Size() >= currentOffset {
		return fmt.Errorf("no truncate appears to have occurred")
	}

	p, serr := f.Seek(0, io.SeekStart)
	glog.V(2).Infof("Truncated?  Seeked to %d: %v", p, serr)
	return serr
}

// read reads blocks of 4096 bytes from the File, sending lines to the
// channel as it encounters newlines.  If EOF is encountered, the partial line
// is returned to be concatenated with on the next call.
func (t *Tailer) read(f afero.File, partial *bytes.Buffer) error {
	b := make([]byte, 0, 4096)
	ntotal := 0 // bytes read in this invocation
	for {
		n, err := f.Read(b[:cap(b)])
		glog.V(2).Infof("Read: %v %v", n, err)
		ntotal += n
		b = b[:n]

		if err == io.EOF && ntotal == 0 {
			glog.V(2).Info("Suspected truncation.")
			// If there was nothing to be read, perhaps the file just got truncated.
			herr := t.handleTruncate(f)
			glog.V(2).Infof("handletrunc with error '%v'", herr)
			if herr == nil {
				// Try again: offset was greater than filesize and now we've seeked to start.
				continue
			}
		}

		if err != nil {
			return err
		}

		var (
			rune  rune
			width int
		)
		for i := 0; i < len(b) && i < n; i += width {
			rune, width = utf8.DecodeRune(b[i:])
			switch {
			case rune != '\n':
				partial.WriteRune(rune)
			default:
				// send off line for processing, blocks if not ready
				t.lines <- NewLogLine(f.Name(), partial.String())
				// reset accumulator
				partial.Reset()
			}
		}
	}
}

// handleLogCreate handles both new and rotated log files.
func (t *Tailer) handleLogCreate(pathname string) {
	glog.V(2).Infof("handleLogCreate %s", pathname)
	t.filesMu.Lock()
	fd, ok := t.files[pathname]
	t.filesMu.Unlock()

	if !ok {
		// Freshly opened log file, never seen before.
		t.openLogPath(pathname, false)
		return
	}

	s1, err := fd.Stat()
	if err != nil {
		glog.Infof("Stat failed on %q: %s", t.files[pathname].Name(), err)
		// We have a fd but it's invalid, handle as a rotation (delete/create)
		LogRotations.Add(pathname, 1)
		LogCount.Add(1)
		t.openLogPath(pathname, true)
		return
	}
	s2, err := t.fs.Stat(pathname)
	if err != nil {
		glog.Infof("Stat failed on %q: %s", pathname, err)
		return
	}
	if os.SameFile(s1, s2) {
		glog.V(1).Infof("Path %s already being watched, and inode not changed.",
			pathname)
		return

	}
	glog.V(1).Infof("New inode detected for %s, treating as rotation.", pathname)
	LogRotations.Add(pathname, 1)
	// flush the old log, pathname is still an index into t.files with the old inode.
	t.handleLogUpdate(pathname)
	if err := fd.Close(); err != nil {
		glog.Info(err)
	}
	go func() {
		// Run in goroutine as Remove may block waiting on event processing.
		if err := t.w.Remove(pathname); err != nil {
			glog.Infof("Failed removing watches on %s: %s", pathname, err)
		}
		// openLogPath readds the file to the watcher, so must be strictly after the Remove succeeds.
		t.openLogPath(pathname, true)
	}()
}

func (t *Tailer) handleLogDelete(pathname string) {
	glog.V(2).Infof("handleLogDelete %s", pathname)
	t.filesMu.Lock()
	fd, ok := t.files[pathname]
	t.filesMu.Unlock()
	if !ok {
		glog.V(2).Infof("Delete without fd for %s", pathname)
		return
	}
	// flush the old log, as pathname is stlil an index into t.files with the old inode still open
	t.handleLogUpdate(pathname)
	if err := fd.Close(); err != nil {
		glog.Warning(err)
	}
	LogCount.Add(-1)
	// Explicitly leave the filedescriptor invalid to test for log rotation in handleLogCreate
}

func (t *Tailer) watchDirname(pathname string) {
	d := path.Dir(pathname)
	if !t.isWatching(d) {
		err := t.w.Add(d)
		if err != nil {
			glog.Infof("Failed to create new watch on directory %q: %s", pathname, err)
			return
		}
		t.addWatched(d)
	}
}

// openLogPath opens a log file named by pathname.
func (t *Tailer) openLogPath(pathname string, seenBefore bool) error {
	glog.V(2).Infof("openlogPath %s %v", pathname, seenBefore)
	t.watchDirname(pathname)

	retries := 3
	retryDelay := 1 * time.Millisecond
	shouldRetry := func() bool {
		// seenBefore indicates also that we're rotating a file that previously worked, so retry.
		if !seenBefore {
			return false
		}
		return retries > 0
	}
	var f afero.File
	var err error
Retry:
	f, err = t.fs.Open(pathname)
	if err == nil {
		glog.V(2).Infof("open succeeded %s", pathname)
	}
	// Doesn't exist yet. We're watching the directory, so we'll pick it up
	// again on create; return successfully.
	if os.IsNotExist(err) {
		glog.V(1).Infof("Pathname %q doesn't exist (yet?)", pathname)
		return nil
	}
	LogErrors.Add(pathname, 1)
	if shouldRetry() {
		retries = retries - 1
		time.Sleep(retryDelay)
		retryDelay = retryDelay + retryDelay
		goto Retry
	}
	if err != nil {
		return errors.Wrap(err, "openLogPath failed all retries")
	}
	err = t.startNewFile(f, seenBefore)
	if err != nil && err != io.EOF {
		glog.Error(err)
		return err
	}
	return nil
}

// startNewFile optionally seeks to the start or end of the file f, then starts
// the consumption of log lines. Rotated logs and logs read in oneshot mode
// should read from the start, but logs opened for the first time read from the
// "current point in time", which is the end of the file for logs being
// appended to.
func (t *Tailer) startNewFile(f afero.File, seekStart bool) error {
	fi, err := f.Stat()
	if err != nil {
		// Stat failed, log error and return.
		LogErrors.Add(f.Name(), 1)
		return errors.Wrapf(err, "Failed to stat %q: %s", f.Name())
	}
	switch m := fi.Mode(); {
	case m.IsRegular():
		seekWhence := io.SeekEnd
		if seekStart || t.oneShot {
<<<<<<< HEAD
			seekWhence = io.SeekCurrent
=======
			f.Seek(0, io.SeekCurrent)
		} else {
			f.Seek(0, io.SeekEnd)
>>>>>>> efaa4087
		}
		if _, err := f.Seek(0, seekWhence); err != nil {
			return errors.Wrapf(err, "Seek failed on %q", f.Name())
		}
		if err := t.w.Add(f.Name()); err != nil {
			return errors.Wrapf(err, "Adding a change watch failed on %q", f.Name())
		}
		// In case the new log has been written to already, attempt to read the
		// first lines.
		t.partialsMu.Lock()
		t.partials[f.Name()] = bytes.NewBufferString("")
		err = t.read(f, t.partials[f.Name()])
		t.partialsMu.Unlock()
		if err != nil {
			if err == io.EOF {
				glog.V(1).Info("EOF on first read")
				if !t.oneShot {
					// Don't worry about EOF on first read, that's expected due to SEEK_END.
					break
				}
			}
			return err
		}
	case m&os.ModeType == os.ModeNamedPipe:
		t.partialsMu.Lock()
		t.partials[f.Name()] = bytes.NewBufferString("")
		t.partialsMu.Unlock()
		go t.readForever(f)
	default:
		return errors.Errorf("Can't open files with mode %v: %s", m&os.ModeType, f.Name())
	}
	t.filesMu.Lock()
	t.files[f.Name()] = f
	t.filesMu.Unlock()
	glog.Infof("Tailing %s", f.Name())

	return nil
}

// start is the main event loop for the Tailer.
// It receives notification of log file changes from the watcher channel, and
// handles them.
func (t *Tailer) run(events <-chan watcher.Event) {
	defer close(t.runDone)

	for e := range events {
		glog.V(2).Infof("Event type %#v", e)
		switch e := e.(type) {
		case watcher.UpdateEvent:
			if t.isWatching(e.Pathname) {
				t.handleLogUpdate(e.Pathname)
			}
		case watcher.CreateEvent:
			if t.isWatching(e.Pathname) {
				t.handleLogCreate(e.Pathname)
			} else {
				t.globPatternsMu.RLock()
				for pattern := range t.globPatterns {
					matched, err := filepath.Match(pattern, e.Pathname)
					if err != nil {
						glog.Warningf("Unexpected bad pattern %q not detected earlier", pattern)
						continue
					}
					if matched {
						glog.V(1).Infof("New file %q matched existing glob %q", e.Pathname, pattern)
						err := t.TailPath(e.Pathname)
						if err != nil {
							glog.Infof("Failed to tail new file %q: %s", e.Pathname, err)
						}
					}
				}
				t.globPatternsMu.RUnlock()
			}
		case watcher.DeleteEvent:
			if t.isWatching(e.Pathname) {
				t.handleLogDelete(e.Pathname)
			}
		default:
			glog.Infof("Unexpected event %#v", e)
		}
	}
	glog.Infof("Shutting down tailer.")
	close(t.lines)
}

// readForever handles non-logfile inputs by reading from the File until it is closed.
func (t *Tailer) readForever(f afero.File) {
	var err error
	partial := bytes.NewBufferString("")
	for {
		select {
		case <-t.stopForever:
			return
		default:
			err = t.read(f, partial)
			// We want to exit at EOF, because the FD has been closed.
			if err != nil {
				glog.Infof("error on partial read of %s (fd %v): %s", f.Name(), f, err)
				return
			}
			// TODO(jaq): nonblocking read, handle eagain, and do a little sleep if so, so the read can be interrupted
		}
	}
}

// Close signals termination to the watcher.
func (t *Tailer) Close() error {
	close(t.stopForever)
	if err := t.w.Close(); err != nil {
		return err
	}
	<-t.runDone
	return nil
}

const tailerTemplate = `
<h2 id="tailer">Log Tailer</h2>
{{range $name, $val := $.Watched}}
<p><b>{{$name}}</b></p>
{{end}}
`

func (t *Tailer) WriteStatusHTML(w io.Writer) error {
	tpl, err := template.New("tailer").Parse(tailerTemplate)
	if err != nil {
		return err
	}
	t.watchedMu.RLock()
	defer t.watchedMu.RUnlock()
	data := struct {
		Watched map[string]struct{}
	}{
		t.watched,
	}
	return tpl.Execute(w, data)
}<|MERGE_RESOLUTION|>--- conflicted
+++ resolved
@@ -398,13 +398,7 @@
 	case m.IsRegular():
 		seekWhence := io.SeekEnd
 		if seekStart || t.oneShot {
-<<<<<<< HEAD
 			seekWhence = io.SeekCurrent
-=======
-			f.Seek(0, io.SeekCurrent)
-		} else {
-			f.Seek(0, io.SeekEnd)
->>>>>>> efaa4087
 		}
 		if _, err := f.Seek(0, seekWhence); err != nil {
 			return errors.Wrapf(err, "Seek failed on %q", f.Name())
