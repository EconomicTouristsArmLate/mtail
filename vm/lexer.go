// Copyright 2011 Google Inc. All Rights Reserved.
// This file is available under the Apache license.

package vm

import (
	"bufio"
	"fmt"
	"io"
	"sort"
	"unicode"

	"github.com/golang/glog"
)

// Lexeme enumerates the types of lexical tokens in a mtail program.
type lexeme int

// Printable names for lexemes.
var lexemeName = map[lexeme]string{
	EOF:          "EOF",
	INVALID:      "INVALID",
	LCURLY:       "LCURLY",
	RCURLY:       "RCURLY",
	LPAREN:       "LPAREN",
	RPAREN:       "RPAREN",
	LSQUARE:      "LSQUARE",
	RSQUARE:      "RSQUARE",
	COMMA:        "COMMA",
	INC:          "INC",
	MINUS:        "MINUS",
	PLUS:         "PLUS",
	MUL:          "MUL",
	DIV:          "DIV",
	MOD:          "MOD",
	POW:          "POW",
	SHL:          "SHL",
	SHR:          "SHR",
	BITAND:       "BITAND",
	BITOR:        "BITOR",
	AND:          "AND",
	OR:           "OR",
	ADD_ASSIGN:   "ADD_ASSIGN",
	ASSIGN:       "ASSIGN",
	LT:           "LT",
	GT:           "GT",
	LE:           "LE",
	GE:           "GE",
	EQ:           "EQ",
	NE:           "NE",
	REGEX:        "REGEX",
	ID:           "ID",
	CAPREF:       "CAPREF",
	CAPREF_NAMED: "CAPREF_NAMED",
	STRING:       "STRING",
	BUILTIN:      "BUILTIN",
	COUNTER:      "COUNTER",
	GAUGE:        "GAUGE",
	TIMER:        "TIMER",
	AS:           "AS",
	BY:           "BY",
	HIDDEN:       "HIDDEN",
	DEF:          "DEF",
	DECO:         "DECO",
	NEXT:         "NEXT",
	CONST:        "CONST",
	OTHERWISE:    "OTHERWISE",
	ELSE:         "ELSE",
	DEL:          "DEL",
	INTLITERAL:   "INTLITERAL",
	FLOATLITERAL: "FLOATLITERAL",
	NL:           "NL",
	CONCAT:       "CONCAT",
	MATCH:        "MATCH",
	NOT_MATCH:    "NOT_MATCH",
<<<<<<< HEAD
	HISTOGRAM:    "HISTOGRAM",
=======
	TEXT:         "TEXT",
>>>>>>> 0a8f62f4
}

func (t lexeme) String() string {
	if s, ok := lexemeName[t]; ok {
		return s
	}
	return fmt.Sprintf("token%d", int(t))
}

// List of keywords.  Keep this list sorted!
var keywords = map[string]lexeme{
	"as":        AS,
	"by":        BY,
	"const":     CONST,
	"counter":   COUNTER,
	"def":       DEF,
	"del":       DEL,
	"else":      ELSE,
	"gauge":     GAUGE,
	"histogram": HISTOGRAM,
	"hidden":    HIDDEN,
	"next":      NEXT,
	"otherwise": OTHERWISE,
	"text":      TEXT,
	"timer":     TIMER,
	"with":      WITH,
}

// List of builtin functions.  Keep this list sorted!
var builtins = []string{
	"bool",
	"float",
	"getfilename",
	"int",
	"len",
	"settime",
	"string",
	"strptime",
	"strtol",
	"timestamp",
	"tolower",
}

// token describes a lexed token from the input, containing its type, the
// original text of the token, and its position in the input.
type token struct {
	kind lexeme
	text string
	pos  position
}

func (t token) String() string {
	return fmt.Sprintf("%s(%q,%s)", t.kind, t.text, t.pos)
}

// A stateFn represents each state the scanner can be in.
type stateFn func(*lexer) stateFn

// A lexer holds the state of the scanner.
type lexer struct {
	name  string        // Name of program.
	input *bufio.Reader // Source program
	state stateFn       // Current state function of the lexer.

	// The "read cursor" in the input.
	rune  rune // The current rune.
	width int  // Width in bytes.
	line  int  // The line position of the current rune.
	col   int  // The column position of the current rune.

	inRegex bool // Context aware flag from parser to say we're in a regex

	// The currently being lexed token.
	startcol int    // Starting column of the current token.
	text     string // the text of the current token

	tokens chan token // Output channel for tokens emitted.
}

// newLexer creates a new scanner type that reads the input provided.
func newLexer(name string, input io.Reader) *lexer {
	l := &lexer{
		name:   name,
		input:  bufio.NewReader(input),
		state:  lexProg,
		tokens: make(chan token, 2),
	}
	return l
}

// nextToken returns the next token in the input.  When no token is available
// to be returned it executes the next action in the state machine.
func (l *lexer) nextToken() token {
	for {
		select {
		case tok := <-l.tokens:
			return tok
		default:
			l.state = l.state(l)
		}
	}
}

// emit passes a token to the client.
func (l *lexer) emit(kind lexeme) {
	pos := position{l.name, l.line, l.startcol, l.col - 1}
	glog.V(2).Infof("Emitting %v at %v", kind, pos)
	l.tokens <- token{kind, l.text, pos}
	// Reset the current token
	l.text = ""
	l.startcol = l.col
}

// Internal end of file value.
var eof rune = -1

// next returns the next rune in the input.
func (l *lexer) next() rune {
	var err error
	l.rune, l.width, err = l.input.ReadRune()
	if err == io.EOF {
		l.width = 1
		return eof
	}
	return l.rune
}

// backup indicates that we haven't yet dealt with the next rune. Use when
// terminating tokens on unknown runes.
func (l *lexer) backup() {
	l.input.UnreadRune()
	l.width = 0
}

// stepCursor moves the read cursor.
func (l *lexer) stepCursor() {
	if l.rune == '\n' {
		l.line++
		l.col = 0
	} else {
		l.col += l.width
	}
}

// accept accepts the current rune and its position into the current token.
func (l *lexer) accept() {
	l.text += string(l.rune)
	l.stepCursor()
}

// skip does not accept the current rune into the current token's text, but
// does accept its position into the token. Use only at the start or end of a
// token.
func (l *lexer) skip() {
	l.stepCursor()
}

// ignore skips over the current rune, removing it from the text of the token,
// and resetting the start position of the current token. Use only between
// tokens.
func (l *lexer) ignore() {
	l.stepCursor()
	l.startcol = l.col
}

// errorf returns an error token and resets the scanner
func (l *lexer) errorf(format string, args ...interface{}) stateFn {
	pos := position{l.name, l.line, l.startcol, l.col - 1}
	l.tokens <- token{kind: INVALID,
		text: fmt.Sprintf(format, args...),
		pos:  pos}
	// Reset the current token
	l.text = ""
	l.startcol = l.col
	return lexProg
}

// State functions.

// lexProg starts lexing a program.
func lexProg(l *lexer) stateFn {
	if l.inRegex {
		return lexRegex
	}
	switch r := l.next(); {
	case r == '\n':
		l.accept()
		l.emit(NL)
	case r == '#':
		return lexComment
	case isSpace(r):
		l.ignore()
	case r == '{':
		l.accept()
		l.emit(LCURLY)
	case r == '}':
		l.accept()
		l.emit(RCURLY)
	case r == '(':
		l.accept()
		l.emit(LPAREN)
	case r == ')':
		l.accept()
		l.emit(RPAREN)
	case r == '[':
		l.accept()
		l.emit(LSQUARE)
	case r == ']':
		l.accept()
		l.emit(RSQUARE)
	case r == ',':
		l.accept()
		l.emit(COMMA)
	case r == '-':
		l.accept()
		switch r = l.next(); {
		case isDigit(r):
			l.backup()
			return lexNumeric
		default:
			l.backup()
			l.emit(MINUS)
		}
	case r == '+':
		l.accept()
		switch l.next() {
		case '+':
			l.accept()
			l.emit(INC)
		case '=':
			l.accept()
			l.emit(ADD_ASSIGN)
		default:
			l.backup()
			l.emit(PLUS)
		}
	case r == '*':
		l.accept()
		switch l.next() {
		case '*':
			l.accept()
			l.emit(POW)
		default:
			l.backup()
			l.emit(MUL)
		}
	case r == '=':
		l.accept()
		switch l.next() {
		case '=':
			l.accept()
			l.emit(EQ)
		case '~':
			l.accept()
			l.emit(MATCH)
		default:
			l.backup()
			l.emit(ASSIGN)
		}
	case r == '<':
		l.accept()
		switch l.next() {
		case '=':
			l.accept()
			l.emit(LE)
		case '<':
			l.accept()
			l.emit(SHL)
		default:
			l.backup()
			l.emit(LT)
		}
	case r == '>':
		l.accept()
		switch l.next() {
		case '=':
			l.accept()
			l.emit(GE)
		case '>':
			l.accept()
			l.emit(SHR)
		default:
			l.backup()
			l.emit(GT)
		}
	case r == '!':
		l.accept()
		switch l.next() {
		case '=':
			l.accept()
			l.emit(NE)
		case '~':
			l.accept()
			l.emit(NOT_MATCH)
		default:
			l.backup()
			return l.errorf("Unexpected input: %q", r)
		}
	case r == '/':
		l.accept()
		l.emit(DIV)
	case r == '%':
		l.accept()
		l.emit(MOD)
	case r == '&':
		l.accept()
		switch l.next() {
		case '&':
			l.accept()
			l.emit(AND)
		default:
			l.backup()
			l.emit(BITAND)
		}
	case r == '|':
		l.accept()
		switch l.next() {
		case '|':
			l.accept()
			l.emit(OR)
		default:
			l.backup()
			l.emit(BITOR)
		}
	case r == '^':
		l.accept()
		l.emit(XOR)
	case r == '~':
		l.accept()
		l.emit(NOT)
	case r == '"':
		return lexQuotedString
	case r == '$':
		return lexCapref
	case r == '@':
		return lexDecorator
	case isDigit(r):
		l.backup()
		return lexNumeric
	case isAlpha(r):
		return lexIdentifier
	case r == eof:
		l.skip()
		l.emit(EOF)
		// Stop the machine, we're done.
		return nil
	case r == '.':
		l.backup()
		return lexNumeric
	default:
		l.accept()
		return l.errorf("Unexpected input: %q", r)
	}
	return lexProg
}

// Lex a comment.
func lexComment(l *lexer) stateFn {
	l.ignore()
Loop:
	for {
		switch l.next() {
		case '\n':
			l.skip()
			fallthrough
		case eof:
			break Loop
		default:
			l.ignore()
		}
	}
	return lexProg
}

// Lex a numerical constant.
func lexNumeric(l *lexer) stateFn {
	kind := INTLITERAL
Loop:
	for {
		switch r := l.next(); {
		case isDigit(r):
			l.accept()
		case r == '.':
			if kind == FLOATLITERAL {
				l.backup()
				break Loop
			}
			kind = FLOATLITERAL
			l.accept()
		default:
			l.backup()
			break Loop
		}
	}
	l.emit(lexeme(kind))
	return lexProg
}

// Lex a quoted string.  The text of a quoted string does not include the '"' quotes.
func lexQuotedString(l *lexer) stateFn {
	l.skip() // Skip leading quote
Loop:
	for {
		switch l.next() {
		case '\\':
			l.skip()
			if r := l.next(); r != eof && r != '\n' {
				if r != '"' {
					l.text += "\\"
				}
				l.accept()
				break
			}
			fallthrough
		case eof, '\n':
			return l.errorf("Unterminated quoted string: \"\\\"%s\"", l.text)
		case '"':
			l.skip() // Skip trailing quote.
			break Loop
		default:
			l.accept()
		}
	}
	l.emit(STRING)
	return lexProg
}

// Lex a capture group reference. These are local variable references to
// capture groups in the preceding regular expression.
func lexCapref(l *lexer) stateFn {
	l.skip() // Skip the leading $
	named := false
Loop:
	for {
		switch r := l.next(); {
		case isAlnum(r) || r == '_':
			l.accept()
			if !isDigit(r) {
				named = true
			}
		default:
			l.backup()
			break Loop
		}
	}
	if named {
		l.emit(CAPREF_NAMED)
	} else {
		l.emit(CAPREF)
	}
	return lexProg
}

// Lex an identifier, or builtin keyword.
func lexIdentifier(l *lexer) stateFn {
	l.accept()
Loop:
	for {
		switch r := l.next(); {
		case isAlnum(r) || r == '-' || r == '_':
			l.accept()
		default:
			l.backup()
			break Loop
		}
	}
	if r, ok := keywords[l.text]; ok {
		l.emit(r)
	} else if r := sort.SearchStrings(builtins, l.text); r >= 0 && r < len(builtins) && builtins[r] == l.text {
		l.emit(BUILTIN)
	} else {
		l.emit(ID)
	}
	return lexProg

}

// Lex a regular expression pattern. The text of the regular expression does
// not include the '/' quotes.
func lexRegex(l *lexer) stateFn {
	// Exit regex mode when leaving this function.
	defer func() {
		glog.V(2).Info("Exiting regex")
		glog.V(2).Infof("Regex at line %d, startcol %d, col %d", l.line, l.startcol, l.col)
		l.inRegex = false
	}()
Loop:
	for {
		switch l.next() {
		case '\\':
			l.skip()
			if r := l.next(); r != eof && r != '\n' {
				if r != '/' {
					l.text += `\`
				}
				l.accept()
				break
			}
			fallthrough
		case eof, '\n':
			return l.errorf("Unterminated regular expression: \"/%s\"", l.text)
		case '/':
			l.backup() // Backup trailing slash on successful parse
			break Loop
		default:
			l.accept()
		}
	}
	l.emit(REGEX)
	return lexProg
}

// Lex a decorator name. These are functiony templatey wrappers around blocks
// of rules.
func lexDecorator(l *lexer) stateFn {
	l.skip() // Skip the leading @
Loop:
	for {
		switch r := l.next(); {
		case isAlnum(r):
			l.accept()
		default:
			l.backup()
			break Loop
		}
	}
	l.emit(DECO)
	return lexProg
}

// Helper predicates.

// isAlpha reports whether r is an alphabetical rune.
func isAlpha(r rune) bool {
	return unicode.IsLetter(r)
}

// isAlnum reports whether r is an alphanumeric rune.
func isAlnum(r rune) bool {
	return isAlpha(r) || isDigit(r)
}

// isDigit reports whether r is a numerical rune.
func isDigit(r rune) bool {
	return unicode.IsDigit(r)
}

// isSpace reports whether r is whitespace.
func isSpace(r rune) bool {
	return unicode.IsSpace(r)
}<|MERGE_RESOLUTION|>--- conflicted
+++ resolved
@@ -73,11 +73,8 @@
 	CONCAT:       "CONCAT",
 	MATCH:        "MATCH",
 	NOT_MATCH:    "NOT_MATCH",
-<<<<<<< HEAD
+	TEXT:         "TEXT",
 	HISTOGRAM:    "HISTOGRAM",
-=======
-	TEXT:         "TEXT",
->>>>>>> 0a8f62f4
 }
 
 func (t lexeme) String() string {
