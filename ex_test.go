--- conflicted
+++ resolved
@@ -84,11 +84,7 @@
 			}
 
 			if _, err := mtail.OneShot(tc.logfile, false); err != nil {
-<<<<<<< HEAD
-				t.Fatalf("oneshot failed: %s", err)
-=======
 				t.Fatalf("oneshot error: %s", err)
->>>>>>> 3ec11d9f
 			}
 
 			g, err := os.Open(tc.goldenfile)
